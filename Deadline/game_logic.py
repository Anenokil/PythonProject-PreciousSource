--- conflicted
+++ resolved
@@ -388,7 +388,6 @@
         self.__create_deck()
         self.__deal_cards()
 
-<<<<<<< HEAD
     def _load_data(self):
         """Load basic game data."""
         with open(GAME_CONFIG_FN, 'r') as f:
@@ -423,45 +422,11 @@
         if self._is_first:
             self._deck = random.choices([k for k, v in self._ALL_CARDS.items() if not v.special], k=self._DECK_SIZE)
             self._network.send_deck(self._deck)
-=======
-    def __load_data(self):
-        """
-        Load basic game data.
-        """
-        with open(GAME_CONFIG_FN, 'r') as f:
-            data = json.load(f)
-
-        self.__HAND_SIZE = data['HAND_SIZE']
-        self.__DECK_SIZE = data['DECK_SIZE']
-        assert self.__DECK_SIZE >= 2 * self.__HAND_SIZE
-        assert self.__HAND_SIZE > 0
-        self.__WIN_THRESHOLD = data['WIN_THRESHOLD']
-        self.__DEFEAT_THRESHOLD = data['DEFEAT_THRESHOLD']
-        assert self.__WIN_THRESHOLD > self.__DEFEAT_THRESHOLD
-        assert self.__WIN_THRESHOLD > 0
-        self.__DAYS_IN_TERM = data['DAYS_IN_TERM']
-        self.__HOURS_IN_DAY_DEFAULT = data['HOURS_IN_DAY_DEFAULT']
-        self.__ALL_EFFECTS = {dct['eid']: Effect(**dct) for dct in data['effects']}
-        self.__ALL_TASKS = {dct['tid']: Task(**dct) for dct in data['tasks']}
-        self.__ALL_CARDS = {dct['cid']: TaskCard(**dct) for dct in data['task_cards']}
-        self.__ALL_CARDS.update({dct['cid']: ActionCard(**dct) for dct in data['action_cards']})
-
-    def __check_consistency(self):
-        """Check the consistency of configurations between players."""
-        pass
-
-    def __create_deck(self):
-        """First player creates a deck of cards and share it with the second one."""
-        if self.__is_first:
-            self.__deck = random.choices([k for k, v in self.__ALL_CARDS.items() if not v.special], k=self.__DECK_SIZE)
-            self.__network.send_deck(self.__deck)
->>>>>>> ffb0a760
         else:
             while 'create_deck' not in self.__network.get_active_events():  # todo: мб уйти от активного ожидания
                 pass
             self.__deck = self.__network.events_dict['create_deck'].pop(0)
 
-<<<<<<< HEAD
     def _deal_cards(self):
         """Deal cards to players."""
         # Deal cards to the first player
@@ -472,13 +437,6 @@
         self._deck = self._deck[2*self._HAND_SIZE:]
 
     """ Getters """
-=======
-    def __deal_cards(self):
-        """Deal cards to players."""
-        self.__players[1].take_cards_from_deck(self.__deck[:self.__HAND_SIZE])
-        self.__players[0].take_cards_from_deck(self.__deck[self.__HAND_SIZE:2*self.__HAND_SIZE])
-        self.__deck = self.__deck[2*self.__HAND_SIZE:]
->>>>>>> ffb0a760
 
     def get_game_info(self) -> dict[str, dict[str, any]]:
         """
@@ -609,7 +567,6 @@
         return {'res': True}
 
     def player_can_take_card(self) -> dict[str, any]:
-<<<<<<< HEAD
         """
         Whether player can take a card from the deck.
 
@@ -628,12 +585,6 @@
             `msg` is used in case of a False response to indicate the reason.
         """
         return self._can_take_card(self._opponent_pid)
-=======
-        return self.__can_take_card(self.__player_pid)
-
-    def opponent_can_take_card(self) -> dict[str, any]:
-        return self.__can_take_card(self.__opponent_pid)
->>>>>>> ffb0a760
 
     def __can_use_card(self, actor_pid: PlayerID, cid: CardID) -> dict[str, any]:
         """
@@ -651,7 +602,6 @@
         return {'res': True}
 
     def player_can_use_card(self, cid: CardID) -> dict[str, any]:
-<<<<<<< HEAD
         """
         Whether player can use a card from the deck.
 
@@ -672,12 +622,6 @@
             `msg` is used in case of a False response to indicate the reason.
         """
         return self._can_use_card(self._opponent_pid, cid)
-=======
-        return self.__can_use_card(self.__player_pid, cid)
-
-    def opponent_can_use_card(self, cid: CardID) -> dict[str, any]:
-        return self.__can_use_card(self.__opponent_pid, cid)
->>>>>>> ffb0a760
 
     def __can_spend_time(self, actor_pid: PlayerID, target_deadline_idx: int, hours: Hours) -> dict[str, any]:
         """
@@ -697,7 +641,6 @@
         return {'res': True}
 
     def player_can_spend_time(self, target_deadline_idx: int, hours: Hours) -> dict[str, any]:
-<<<<<<< HEAD
         """
         Spend time for something.
 
@@ -710,16 +653,6 @@
         return self._can_spend_time(self._player_pid, target_deadline_idx, hours)
 
     def opponent_can_spend_time(self, target_deadline_idx: int, hours: Hours) -> dict[str, any]:
-=======
-        return self.__can_spend_time(self.__player_pid, target_deadline_idx, hours)
-
-    def opponent_can_spend_time(self, target_deadline_idx: int, hours: Hours) -> dict[str, any]:
-        return self.__can_spend_time(self.__opponent_pid, target_deadline_idx, hours)
-
-    """ Actions """
-
-    def __take_card(self, actor_pid: PlayerID):
->>>>>>> ffb0a760
         """
         Spend time for something.
 
@@ -729,15 +662,9 @@
             `res` corresponds to main result (bool).
             `msg` is used in case of a False response to indicate the reason.
         """
-<<<<<<< HEAD
         return self._can_spend_time(self._opponent_pid, target_deadline_idx, hours)
 
     """ Actions """
-=======
-        assert self.__can_take_card(actor_pid)['res']
-
-        self.__players[actor_pid].take_cards_from_deck([self.__deck.pop(0)])
->>>>>>> ffb0a760
 
     def __events(self, events: list[Event], pid: PlayerID):
         """
@@ -751,7 +678,6 @@
                 case 'special task':
                     self.__take_special_task(pid, args[0])
                 case 'add hours':
-<<<<<<< HEAD
                     self._players[pid].hours_today += args[0]
                     if self._players[pid].hours_today > self._HOURS_IN_DAY_MAX:
                         self._players[pid].hours_today = self._HOURS_IN_DAY_MAX
@@ -792,17 +718,6 @@
     def opponent_takes_card(self):
         """Let opponent pick a card from the deck."""
         self._take_card(self._opponent_pid)
-=======
-                    self.__players[pid].hours_today += args[0]
-                    if self.__players[pid].hours_today > 24:
-                        self.__players[pid].hours_today = 24
-
-    def player_takes_card(self):
-        self.__take_card(self.__player_pid)
-
-    def opponent_takes_card(self):
-        self.__take_card(self.__opponent_pid)
->>>>>>> ffb0a760
 
     def __take_special_task(self, actor_pid: PlayerID, tid: TaskID):
         """
@@ -850,7 +765,6 @@
                 self.__players[real_target_pid].deadlines.append(Deadline(self.__ALL_TASKS[card.task], self.__day))
 
     def player_uses_card(self, card_idx_in_hand: int, target_pid: PlayerID = None, target_cid: CardID = None):
-<<<<<<< HEAD
         """
         Use a card from hand.
 
@@ -869,12 +783,6 @@
         :param target_cid: Target card ID (if card is applied to a specific player card).
         """
         self._use_card(self._opponent_pid, card_idx_in_hand, target_pid, target_cid)
-=======
-        self.__use_card(self.__player_pid, card_idx_in_hand, target_pid, target_cid)
-
-    def opponent_uses_card(self, card_idx_in_hand: int, target_pid: PlayerID = None, target_cid: CardID = None):
-        self.__use_card(self.__opponent_pid, card_idx_in_hand, target_pid, target_cid)
->>>>>>> ffb0a760
 
     def __spend_time(self, actor_pid: PlayerID, target_deadline_idx: int, hours: Hours):
         """
@@ -891,7 +799,6 @@
         deadline.work(hours)
 
     def player_spends_time(self, target_deadline_idx: int, hours: Hours = 1):
-<<<<<<< HEAD
         """
         Spend time for something.
 
@@ -916,16 +823,6 @@
 
         # Check opponent completed deadlines
         for idx, deadline in enumerate(self._opponent.deadlines):
-=======
-        self.__spend_time(self.__player_pid, target_deadline_idx, hours)
-
-    def opponent_spends_time(self, target_deadline_idx: int, hours: Hours = 1):
-        self.__spend_time(self.__opponent_pid, target_deadline_idx, hours)
-
-    def turn_begin(self):
-        """Actions performed at the beginning of a turn."""
-        for idx, deadline in enumerate(self.__opponent.deadlines):
->>>>>>> ffb0a760
             if deadline.get_rem_hours() == 0:
                 self.__opponent.score += deadline.task.award
                 self.__events(deadline.task.events_on_success, self.__opponent_pid)
