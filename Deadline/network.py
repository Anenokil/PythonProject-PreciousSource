import socket
import threading
import subprocess
import time
import re
from typing import List,  Dict

from colors import strip_color

from .localization import _


class Network:
    r"""
    A class for handling network connections between game clients.

    This class provides functionality for both hosting and connecting to multiplayer
    game sessions.

    Messages follow a format: [Action_name][,params]*\n

            Supported Actions:
                quit
                    - Indicates the player has left the game

                draw [first_player_flag]
                    - Used at game start to determine move order
                    - Params:
                        first_player_flag (int):
                            1 - opponent moves first
                            0 - player moves first

                work [task_idx] [hours]
                    - Player works on specified task
                    - Params:
                        task_idx (int): index of task in task list
                        hours (int): duration of work in hours

                use_card [card_id] [player_pid] [target_idx]
                    - Player uses a card
                    - Params:
                        card_id (int): ID of the card being used
                        player_pid (int): target player ID
                        target_idx (int): Index of target card (-1 if no target)

    Attributes
        server_socket (socket.socket): Server socket for hosting connections
        socket (socket.socket): Client socket for peer-to-peer communication
        connection (bool): Flag indicating if a connection is established
        external_ip (str): External IP address for the connection
        external_port (int): External port number for the connection
        TIMEOUT (int): Timeout value in seconds for connection attempts
        buffer_size (int): Buffer size in bytes for receiving messages
        events_dict (str): Queue of messages that were received, but not processed

    """

    def __init__(self, buffer_size: int = 1024):
        """
        Initialize a new Network instance.

        Args:
            buffer_size (int, optional): Size of the buffer for receiving messages.
                                       Defaults to 1024 bytes.

        """
        self.server_socket = None
        self.socket = None
        self.connection = False
        self.external_ip = None
        self.external_port = None
        self.TIMEOUT = 30
        self.buffer_size = buffer_size
        self._recv_buffer = b""
        self.events_dict: Dict[str, List[List[str]]] = {
            "quit": [],
            "create_deck": []
        }

    def connect_to_host(self, host: str, port: str):
        """
        Create connection to an existing host.

        Establishes a client connection to a host server. Uses non-blocking socket
        operations to prevent the application from freezing during connection attempts.

        Args:
            host (str): Host IP address or hostname to connect to
            port (str): Port number on the host to connect to

        Raises
            Exception: Raised when connection fails for any reason

        """
        self.socket = socket.socket(socket.AF_INET, socket.SOCK_STREAM)
        self.socket.setblocking(False)
        try:
            while True:
                try:
                    self.socket.connect((host, port))
                    self.connection = True
                    break
                except BlockingIOError:
                    pass
        except Exception as e:
            raise Exception(_(f"Error: {e}"))

    def _accept_connection(self):
        """
        Accept incoming client connections.

        This method is called in a separate thread to handle incoming connections
        to the server socket. When a client connects, it sets up the peer-to-peer
        communication socket and marks the connection as established.
        """
        self.socket, self.client_address = self.server_socket.accept()
        self.socket.setblocking(False)
        self.connection = True

    def _get_bore_output(self, process):
        """
        Monitor bore tunnel process output to extract connection details.

        Reads the output from the bore tunnel process to extract the external port
        number that clients can use to connect.

        Args:
            process (subprocess.Popen): The bore tunnel subprocess to monitor

        Raise
            ValueError: If bore tunnel fails, times out, or encounters errors

        """
        start_time = time.time()

        while time.time() - start_time < self.TIMEOUT:
            if process.poll() is not None:
                # If the process finished due to some errors
                error = strip_color(process.stderr.read())
                raise ValueError(_("Bore failed: ") + str(error))
            try:
                # If bore have printed something
                output = process.stdout.readline()
                if output:
                    output = strip_color(output)
                    print(output)
                    match = re.search(r"remote_port=(\d+)", output)
                    if match:
                        self.external_port = int(match.group(1))
                        return
            except Exception as e:
                raise ValueError(_("Error reading bore output:") + str(e))
        else:
            process.terminate()
            raise ValueError(_("Bore tunnel setup timed out"))

    def _run_bore_tunnel(self, local_port):
        """
        Start a bore tunnel process for external access.

        Launches a bore tunnel subprocess that creates a public tunnel to the local
        server, allowing external clients to connect over the internet. The tunnel
        connects to bore.pub service.

        Args:
            local_port (int): The local port number to tunnel

        """
        process = subprocess.Popen(
            ["bore", "local", str(local_port), "--to", "bore.pub"],
            stdout=subprocess.PIPE,
            stderr=subprocess.PIPE,
            text=True
        )

        thread = threading.Thread(target=self._get_bore_output, args=(process,), daemon=True)
        thread.start()

    def run_host(self, port: str, use_bore_flag: bool = False) -> None:
        """
        Start hosting a game server on the specified port.

        Creates a server socket that listens for incoming client connections.
        Can optionally create a public tunnel via bore for external access.

        Args:
            port (str): Port number to bind the server to
            use_bore_flag (bool, optional): Whether to create a public bore tunnel.
            Defaults to False for local-only hosting.

        Note:
            When use_bore_flag is True, the method sets up external access via bore.pub so bore should be installed.

        """
        if not use_bore_flag:
            external_ip = "0.0.0.0"
            external_port = port
        else:
            external_ip = 'bore.pub'
            self._run_bore_tunnel(port)
            external_port = self.external_port

        self.server_socket = socket.socket(socket.AF_INET, socket.SOCK_STREAM)
        self.server_socket.bind(("", port))
        self.server_socket.listen()
        connection_thread = threading.Thread(
            target=self._accept_connection,
            daemon=True
        )
        connection_thread.start()
        self.external_ip, self.external_port = external_ip, external_port

    def send_msg(self, msg: str):
        """
        Send a message to the connected peer.

        Args:
            msg (str): The message string to send to the connected peer

        """
        while True:
            try:
                self.socket.send(msg.encode())
                break
            except BlockingIOError:
                pass

    def send_deck(self, deck) -> None:
        """Send created to oppennt.

        Args:
<<<<<<< HEAD
            deck (List[Card]): deck of cards

=======
            deck (List[CardID]): deck of cards
>>>>>>> 44cb7664
        """
        msg = 'create_deck,' + ','.join(deck)
        self.send_msg(msg)

    def check_for_message(self) -> None:
        """
        Check for incoming messages without blocking.

        Raise
            Exception: If an error occurs while checking for messages

        """
        if not self.socket:
            return None
        try:

            data = self.socket.recv(self.buffer_size)
            if not data:
                return None

            self._recv_buffer += data
            msg_count = self._recv_buffer.count(b"\n")
            valid_messages = self._recv_buffer.split(b"\n", msg_count)
            if self._recv_buffer[-1] == b'\n':
                self._recv_buffer = ''
            else:
                self._recv_buffer = valid_messages[-1]
                valid_messages = valid_messages[:-1:]
            for msg in valid_messages:
                if len(msg):
                    self.add_event(msg.decode())

        except BlockingIOError:
            return None
        except Exception as e:
            raise Exception(_("Error checking for message:") + str(e))

    def send_use_card(self, cid, player_pid, target_idx):
        """Send to opponent info about played card.

        Args:
            cid (CardID): Played Card ID.
            player_pid (PlayerID): Target player.
            target_idx(int): Index of target on table.

        """
        msg = f'use_card,{cid},{player_pid},{target_idx}\n'
        self.send_msg(msg)

    def send_work(self, task_idx, hours):
        """Send to opponent info about amount of hours spent working on task.

        Args:
            task_idx (int): Task index in task list.
            hours (int): Hours spent.

        """
        msg = f'work,{task_idx},{hours}\n'
        self.send_msg(msg)

    def get_active_events(self) -> List[str]:
        """Return list of received events.

        Returns
            List[str]: list of active events

        """
        self.check_for_message()
        return [key for key in self.events_dict if len(self.events_dict[key])]

    def add_event(self, msg: str) -> None:
        """Add Event to events dict.

        Args:
            msg (str): Message containing event info.

        """
        msg_split = msg.split(',')
        event = msg_split[0]
        args = []
        if len(msg_split) > 1:
            args = msg_split[1:]
        self.events_dict[event] = self.events_dict.get(event, []) + [args]

    def close_client_socket(self):
        """Close the client/peer socket connection."""
        if self.socket:
            try:
                self.socket.close()
            except Exception as e:
                print(_("Error closing client socket:") + str(e))
            self.socket = None
            self.connection = False

    def close_server_socket(self):
        """Close the server socket."""
        if self.server_socket:
            try:
                self.server_socket.close()
            except Exception as e:
                print(_("Error closing server socket:") + str(e))
            self.server_socket = None

    def close_all_connections(self):
        """Close all network connections and reset network state."""
        self.close_client_socket()
        self.close_server_socket()
        self.external_ip = None
        self.external_port = None

    def __del__(self):
        """Destructor to ensure proper cleanup of network resources."""
        self.close_all_connections()<|MERGE_RESOLUTION|>--- conflicted
+++ resolved
@@ -229,12 +229,8 @@
         """Send created to oppennt.
 
         Args:
-<<<<<<< HEAD
             deck (List[Card]): deck of cards
 
-=======
-            deck (List[CardID]): deck of cards
->>>>>>> 44cb7664
         """
         msg = 'create_deck,' + ','.join(deck)
         self.send_msg(msg)
